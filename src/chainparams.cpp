// Copyright (c) 2010 Satoshi Nakamoto
// Copyright (c) 2009-2020 The Bitcoin Core developers
// Distributed under the MIT software license, see the accompanying
// file COPYING or http://www.opensource.org/licenses/mit-license.php.

#include <chainparams.h>

#include <chainparamsseeds.h>
#include <consensus/merkle.h>
#include <deploymentinfo.h>
#include <hash.h> // for signet block challenge hash
#include <util/system.h>

#include <assert.h>

#include <boost/algorithm/string/classification.hpp>
#include <boost/algorithm/string/split.hpp>

static CBlock CreateGenesisBlock(const char* pszTimestamp, const CScript& genesisOutputScript, uint32_t nTime, uint32_t nNonce, uint32_t nBits, int32_t nVersion, const CAmount& genesisReward)
{
    CMutableTransaction txNew;
    txNew.nVersion = 1;
    txNew.vin.resize(1);
    txNew.vout.resize(1);
    txNew.vin[0].scriptSig = CScript() << 486604799 << CScriptNum(4) << std::vector<unsigned char>((const unsigned char*)pszTimestamp, (const unsigned char*)pszTimestamp + strlen(pszTimestamp));
    txNew.vout[0].nValue = genesisReward;
    txNew.vout[0].scriptPubKey = genesisOutputScript;

    CBlock genesis;
    genesis.nTime    = nTime;
    genesis.nBits    = nBits;
    genesis.nNonce   = nNonce;
    genesis.nVersion = nVersion;
    genesis.vtx.push_back(MakeTransactionRef(std::move(txNew)));
    genesis.hashPrevBlock.SetNull();
    genesis.hashMerkleRoot = BlockMerkleRoot(genesis);
    return genesis;
}

/**
 * Build the genesis block. Note that the output of its generation
 * transaction cannot be spent since it did not originally exist in the
 * database.
 *
 * CBlock(hash=000000000019d6, ver=1, hashPrevBlock=00000000000000, hashMerkleRoot=4a5e1e, nTime=1231006505, nBits=1d00ffff, nNonce=2083236893, vtx=1)
 *   CTransaction(hash=4a5e1e, ver=1, vin.size=1, vout.size=1, nLockTime=0)
 *     CTxIn(COutPoint(000000, -1), coinbase 04ffff001d0104455468652054696d65732030332f4a616e2f32303039204368616e63656c6c6f72206f6e206272696e6b206f66207365636f6e64206261696c6f757420666f722062616e6b73)
 *     CTxOut(nValue=50.00000000, scriptPubKey=0x5F1DF16B2B704C8A578D0B)
 *   vMerkleTree: 4a5e1e
 */
static CBlock CreateGenesisBlock(uint32_t nTime, uint32_t nNonce, uint32_t nBits, int32_t nVersion, const CAmount& genesisReward)
{
    const char* pszTimestamp = "The Times 03/Jan/2009 Chancellor on brink of second bailout for banks";
    const CScript genesisOutputScript = CScript() << ParseHex("04678afdb0fe5548271967f1a67130b7105cd6a828e03909a67962e0ea1f61deb649f6bc3f4cef38c4f35504e51ec112de5c384df7ba0b8d578a4c702b6bf11d5f") << OP_CHECKSIG;
    return CreateGenesisBlock(pszTimestamp, genesisOutputScript, nTime, nNonce, nBits, nVersion, genesisReward);
}

/**
 * Main network on which people trade goods and services.
 */
class CMainParams : public CChainParams {
public:
    CMainParams() {
        strNetworkID = CBaseChainParams::MAIN;
        consensus.signet_blocks = false;
        consensus.signet_challenge.clear();
        consensus.nSubsidyHalvingInterval = 210000;

        consensus.BIP16Height = 0;
        consensus.BIP34Height = 0;
        consensus.BIP65Height = 0;
        consensus.BIP66Height = 0;
        consensus.CSVHeight = 0;
        consensus.SegwitHeight = 0;
        consensus.MinBIP9WarningHeight = 0;

        consensus.nAuxpowChainId = 0x0001;
        consensus.nAuxpowStartHeight = 0;
        consensus.fStrictChainId = true;
        consensus.nLegacyBlocksBefore = 0;

        consensus.powLimit = uint256S("00000000ffffffffffffffffffffffffffffffffffffffffffffffffffffffff");
        consensus.nPowTargetTimespan = 14 * 24 * 60 * 60; // two weeks
        consensus.nPowTargetSpacing = 10 * 60;
        consensus.fPowAllowMinDifficultyBlocks = false;
        consensus.fPowNoRetargeting = false;
        consensus.nRuleChangeActivationThreshold = 1815; // 90% of 2016
        consensus.nMinerConfirmationWindow = 2016; // nPowTargetTimespan / nPowTargetSpacing

        consensus.vDeployments[Consensus::DEPLOYMENT_TESTDUMMY].bit = 28;
        consensus.vDeployments[Consensus::DEPLOYMENT_TESTDUMMY].nStartTime = Consensus::BIP9Deployment::NEVER_ACTIVE;
        consensus.vDeployments[Consensus::DEPLOYMENT_TESTDUMMY].nTimeout = Consensus::BIP9Deployment::NO_TIMEOUT;
        consensus.vDeployments[Consensus::DEPLOYMENT_TESTDUMMY].min_activation_height = 0; // No activation delay

        // Deployment of Taproot (BIPs 340-342)
        consensus.vDeployments[Consensus::DEPLOYMENT_TAPROOT].bit = 2;
        consensus.vDeployments[Consensus::DEPLOYMENT_TAPROOT].nStartTime = Consensus::BIP9Deployment::NEVER_ACTIVE;
        consensus.vDeployments[Consensus::DEPLOYMENT_TAPROOT].nTimeout = Consensus::BIP9Deployment::NO_TIMEOUT;
        consensus.vDeployments[Consensus::DEPLOYMENT_TAPROOT].min_activation_height = 0; // No activation delay

        consensus.nMinimumChainWork = uint256S("0x00000000000000000000000000000000000000001fa4663bbbe19f82de910280");
        consensus.defaultAssumeValid = uint256S("0x00000000000000000008a89e854d57e5667df88f1cdef6fde2fbca1de5b639ad"); // 691719

        /**
         * The message start string is designed to be unlikely to occur in normal data.
         * The characters are rarely used upper ASCII, not valid as UTF-8, and produce
         * a large 32-bit integer with any alignment.
         */
        pchMessageStart[0] = 0xf9;
        pchMessageStart[1] = 0xbe;
        pchMessageStart[2] = 0xb4;
        pchMessageStart[3] = 0xd9;
        nDefaultPort = 8333;
        nPruneAfterHeight = 100000;
        m_assumed_blockchain_size = 420;
        m_assumed_chain_state_size = 6;

        genesis = CreateGenesisBlock(1231006505, 2083236893, 0x1d00ffff, 1, 50 * COIN);
        consensus.hashGenesisBlock = genesis.GetHash();
        assert(consensus.hashGenesisBlock == uint256S("0x000000000019d6689c085ae165831e934ff763ae46a2a6c172b3f1b60a8ce26f"));
        assert(genesis.hashMerkleRoot == uint256S("0x4a5e1e4baab89f3a32518a88c31bc87f618f76673e2cc77ab2127b7afdeda33b"));

        // Note that of those which support the service bits prefix, most only support a subset of
        // possible options.
        // This is fine at runtime as we'll fall back to using them as an addrfetch if they don't support the
        // service bits we want, but we should get them updated to support all service bits wanted by any
        // release ASAP to avoid it where possible.
        vSeeds.emplace_back("seed.bitcoin.sipa.be"); // Pieter Wuille, only supports x1, x5, x9, and xd
        vSeeds.emplace_back("dnsseed.bluematt.me"); // Matt Corallo, only supports x9
        vSeeds.emplace_back("dnsseed.bitcoin.dashjr.org"); // Luke Dashjr
        vSeeds.emplace_back("seed.bitcoinstats.com"); // Christian Decker, supports x1 - xf
        vSeeds.emplace_back("seed.bitcoin.jonasschnelli.ch"); // Jonas Schnelli, only supports x1, x5, x9, and xd
        vSeeds.emplace_back("seed.btc.petertodd.org"); // Peter Todd, only supports x1, x5, x9, and xd
        vSeeds.emplace_back("seed.bitcoin.sprovoost.nl"); // Sjors Provoost
        vSeeds.emplace_back("dnsseed.emzy.de"); // Stephan Oeste
        vSeeds.emplace_back("seed.bitcoin.wiz.biz"); // Jason Maurice

        base58Prefixes[PUBKEY_ADDRESS] = std::vector<unsigned char>(1,0);
        base58Prefixes[SCRIPT_ADDRESS] = std::vector<unsigned char>(1,5);
        base58Prefixes[SECRET_KEY] =     std::vector<unsigned char>(1,128);
        base58Prefixes[EXT_PUBLIC_KEY] = {0x04, 0x88, 0xB2, 0x1E};
        base58Prefixes[EXT_SECRET_KEY] = {0x04, 0x88, 0xAD, 0xE4};

        bech32_hrp = "bc";

        vFixedSeeds = std::vector<uint8_t>(std::begin(chainparams_seed_main), std::end(chainparams_seed_main));

        fDefaultConsistencyChecks = false;
        fRequireStandard = true;
        m_is_test_chain = false;
        m_is_mockable_chain = false;

        checkpointData = {
            {
                { 11111, uint256S("0x0000000069e244f73d78e8fd29ba2fd2ed618bd6fa2ee92559f542fdb26e7c1d")},
                { 33333, uint256S("0x000000002dd5588a74784eaa7ab0507a18ad16a236e7b1ce69f00d7ddfb5d0a6")},
                { 74000, uint256S("0x0000000000573993a3c9e41ce34471c079dcf5f52a0e824a81e7f953b8661a20")},
                {105000, uint256S("0x00000000000291ce28027faea320c8d2b054b2e0fe44a773f3eefb151d6bdc97")},
                {134444, uint256S("0x00000000000005b12ffd4cd315cd34ffd4a594f430ac814c91184a0d42d2b0fe")},
                {168000, uint256S("0x000000000000099e61ea72015e79632f216fe6cb33d7899acb35b75c8303b763")},
                {193000, uint256S("0x000000000000059f452a5f7340de6682a977387c17010ff6e6c3bd83ca8b1317")},
                {210000, uint256S("0x000000000000048b95347e83192f69cf0366076336c639f9b7228e9ba171342e")},
                {216116, uint256S("0x00000000000001b4f4b433e81ee46494af945cf96014816a4e2370f11b23df4e")},
                {225430, uint256S("0x00000000000001c108384350f74090433e7fcf79a606b8e797f065b130575932")},
                {250000, uint256S("0x000000000000003887df1f29024b06fc2200b55f8af8f35453d7be294df2d214")},
                {279000, uint256S("0x0000000000000001ae8c72a0b0c301f67e3afca10e819efa9041e458e9bd7e40")},
                {295000, uint256S("0x00000000000000004d9b4ef50f0f9d686fd69db2e03af35a100370c64632a983")},
            }
        };

        m_assumeutxo_data = MapAssumeutxo{
         // TODO to be specified in a future patch.
        };

        chainTxData = ChainTxData{
            // Data from RPC: getchaintxstats 4096 00000000000000000008a89e854d57e5667df88f1cdef6fde2fbca1de5b639ad
            /* nTime    */ 1626697539,
            /* nTxCount */ 656509474,
            /* dTxRate  */ 2.424920418708139,
        };
    }
};

/**
 * Testnet (v3): public test network which is reset from time to time.
 */
class CTestNetParams : public CChainParams {
public:
    CTestNetParams() {
        strNetworkID = CBaseChainParams::TESTNET;
        consensus.signet_blocks = false;
        consensus.signet_challenge.clear();
        consensus.nSubsidyHalvingInterval = 210000;

        consensus.BIP16Height = 0;
        consensus.BIP34Height = 0;
        consensus.BIP65Height = 0;
        consensus.BIP66Height = 0;
        consensus.CSVHeight = 0;
        consensus.SegwitHeight = 0;
        consensus.MinBIP9WarningHeight = 0;

        consensus.nAuxpowChainId = 0x0001;
        consensus.nAuxpowStartHeight = 0;
        consensus.fStrictChainId = true;
        consensus.nLegacyBlocksBefore = 0;

        consensus.powLimit = uint256S("00000000ffffffffffffffffffffffffffffffffffffffffffffffffffffffff");
        consensus.nPowTargetTimespan = 14 * 24 * 60 * 60; // two weeks
        consensus.nPowTargetSpacing = 10 * 60;
        consensus.fPowAllowMinDifficultyBlocks = true;
        consensus.fPowNoRetargeting = false;
        consensus.nRuleChangeActivationThreshold = 1512; // 75% for testchains
        consensus.nMinerConfirmationWindow = 2016; // nPowTargetTimespan / nPowTargetSpacing

        consensus.vDeployments[Consensus::DEPLOYMENT_TESTDUMMY].bit = 28;
        consensus.vDeployments[Consensus::DEPLOYMENT_TESTDUMMY].nStartTime = Consensus::BIP9Deployment::NEVER_ACTIVE;
        consensus.vDeployments[Consensus::DEPLOYMENT_TESTDUMMY].nTimeout = Consensus::BIP9Deployment::NO_TIMEOUT;
        consensus.vDeployments[Consensus::DEPLOYMENT_TESTDUMMY].min_activation_height = 0; // No activation delay

        // Deployment of Taproot (BIPs 340-342)
        consensus.vDeployments[Consensus::DEPLOYMENT_TAPROOT].bit = 2;
        consensus.vDeployments[Consensus::DEPLOYMENT_TAPROOT].nStartTime = Consensus::BIP9Deployment::NEVER_ACTIVE;
        consensus.vDeployments[Consensus::DEPLOYMENT_TAPROOT].nTimeout = Consensus::BIP9Deployment::NO_TIMEOUT;
        consensus.vDeployments[Consensus::DEPLOYMENT_TAPROOT].min_activation_height = 0; // No activation delay

        consensus.nMinimumChainWork = uint256S("0x0000000000000000000000000000000000000000000005180c3bd8290da33a1a");
        consensus.defaultAssumeValid = uint256S("0x0000000000004ae2f3896ca8ecd41c460a35bf6184e145d91558cece1c688a76"); // 2010000

        pchMessageStart[0] = 0x0b;
        pchMessageStart[1] = 0x11;
        pchMessageStart[2] = 0x09;
        pchMessageStart[3] = 0x07;
        nDefaultPort = 18333;
        nPruneAfterHeight = 1000;
        m_assumed_blockchain_size = 40;
        m_assumed_chain_state_size = 2;

        genesis = CreateGenesisBlock(1296688602, 414098458, 0x1d00ffff, 1, 50 * COIN);
        consensus.hashGenesisBlock = genesis.GetHash();
        assert(consensus.hashGenesisBlock == uint256S("0x000000000933ea01ad0ee984209779baaec3ced90fa3f408719526f8d77f4943"));
        assert(genesis.hashMerkleRoot == uint256S("0x4a5e1e4baab89f3a32518a88c31bc87f618f76673e2cc77ab2127b7afdeda33b"));

        vFixedSeeds.clear();
        vSeeds.clear();
        // nodes with support for servicebits filtering should be at the top
        vSeeds.emplace_back("testnet-seed.bitcoin.jonasschnelli.ch");
        vSeeds.emplace_back("seed.tbtc.petertodd.org");
        vSeeds.emplace_back("seed.testnet.bitcoin.sprovoost.nl");
        vSeeds.emplace_back("testnet-seed.bluematt.me"); // Just a static list of stable node(s), only supports x9

        base58Prefixes[PUBKEY_ADDRESS] = std::vector<unsigned char>(1,111);
        base58Prefixes[SCRIPT_ADDRESS] = std::vector<unsigned char>(1,196);
        base58Prefixes[SECRET_KEY] =     std::vector<unsigned char>(1,239);
        base58Prefixes[EXT_PUBLIC_KEY] = {0x04, 0x35, 0x87, 0xCF};
        base58Prefixes[EXT_SECRET_KEY] = {0x04, 0x35, 0x83, 0x94};

        bech32_hrp = "tb";

        vFixedSeeds = std::vector<uint8_t>(std::begin(chainparams_seed_test), std::end(chainparams_seed_test));

        fDefaultConsistencyChecks = false;
        fRequireStandard = false;
        m_is_test_chain = true;
        m_is_mockable_chain = false;

        checkpointData = {
            {
                {546, uint256S("000000002a936ca763904c3c35fce2f3556c559c0214345d31b1bcebf76acb70")},
            }
        };

        m_assumeutxo_data = MapAssumeutxo{
            // TODO to be specified in a future patch.
        };

        chainTxData = ChainTxData{
            // Data from RPC: getchaintxstats 4096 0000000000004ae2f3896ca8ecd41c460a35bf6184e145d91558cece1c688a76
            /* nTime    */ 1625727096,
            /* nTxCount */ 60408943,
            /* dTxRate  */ 0.08379062270367649,
        };
    }
};

/**
 * Signet: test network with an additional consensus parameter (see BIP325).
 */
class SigNetParams : public CChainParams {
public:
    explicit SigNetParams(const ArgsManager& args) {
        std::vector<uint8_t> bin;
        vSeeds.clear();

        if (!args.IsArgSet("-signetchallenge")) {
            bin = ParseHex("512103ad5e0edad18cb1f0fc0d28a3d4f1f3e445640337489abb10404f2d1e086be430210359ef5021964fe22d6f8e05b2463c9540ce96883fe3b278760f048f5189f2e6c452ae");
            vSeeds.emplace_back("178.128.221.177");
            vSeeds.emplace_back("2a01:7c8:d005:390::5");
            vSeeds.emplace_back("v7ajjeirttkbnt32wpy3c6w3emwnfr3fkla7hpxcfokr3ysd3kqtzmqd.onion:38333");

            consensus.nMinimumChainWork = uint256S("0x0000000000000000000000000000000000000000000000000000008546553c03");
            consensus.defaultAssumeValid = uint256S("0x000000187d4440e5bff91488b700a140441e089a8aaea707414982460edbfe54"); // 47200
            m_assumed_blockchain_size = 1;
            m_assumed_chain_state_size = 0;
            chainTxData = ChainTxData{
                // Data from RPC: getchaintxstats 4096 000000187d4440e5bff91488b700a140441e089a8aaea707414982460edbfe54
                /* nTime    */ 1626696658,
                /* nTxCount */ 387761,
                /* dTxRate  */ 0.04035946932424404,
            };
        } else {
            const auto signet_challenge = args.GetArgs("-signetchallenge");
            if (signet_challenge.size() != 1) {
                throw std::runtime_error(strprintf("%s: -signetchallenge cannot be multiple values.", __func__));
            }
            bin = ParseHex(signet_challenge[0]);

            consensus.nMinimumChainWork = uint256{};
            consensus.defaultAssumeValid = uint256{};
            m_assumed_blockchain_size = 0;
            m_assumed_chain_state_size = 0;
            chainTxData = ChainTxData{
                0,
                0,
                0,
            };
            LogPrintf("Signet with challenge %s\n", signet_challenge[0]);
        }

        if (args.IsArgSet("-signetseednode")) {
            vSeeds = args.GetArgs("-signetseednode");
        }

        strNetworkID = CBaseChainParams::SIGNET;
        consensus.signet_blocks = true;
        consensus.signet_challenge.assign(bin.begin(), bin.end());
        consensus.nSubsidyHalvingInterval = 210000;

        consensus.BIP16Height = 0;
        consensus.BIP34Height = 0;
        consensus.BIP65Height = 0;
        consensus.BIP66Height = 0;
        consensus.CSVHeight = 0;
        consensus.SegwitHeight = 0;
        consensus.MinBIP9WarningHeight = 0;

        consensus.nAuxpowChainId = 0x0001;
        consensus.nAuxpowStartHeight = 0;
        consensus.fStrictChainId = true;
        consensus.nLegacyBlocksBefore = 0;

        consensus.powLimit = uint256S("00000377ae000000000000000000000000000000000000000000000000000000");
        consensus.nPowTargetTimespan = 14 * 24 * 60 * 60; // two weeks
        consensus.nPowTargetSpacing = 10 * 60;
        consensus.fPowAllowMinDifficultyBlocks = false;
        consensus.fPowNoRetargeting = false;
        consensus.nRuleChangeActivationThreshold = 1815; // 90% of 2016
        consensus.nMinerConfirmationWindow = 2016; // nPowTargetTimespan / nPowTargetSpacing

        consensus.vDeployments[Consensus::DEPLOYMENT_TESTDUMMY].bit = 28;
        consensus.vDeployments[Consensus::DEPLOYMENT_TESTDUMMY].nStartTime = Consensus::BIP9Deployment::NEVER_ACTIVE;
        consensus.vDeployments[Consensus::DEPLOYMENT_TESTDUMMY].nTimeout = Consensus::BIP9Deployment::NO_TIMEOUT;
        consensus.vDeployments[Consensus::DEPLOYMENT_TESTDUMMY].min_activation_height = 0; // No activation delay

        // Deployment of Taproot (BIPs 340-342)
        consensus.vDeployments[Consensus::DEPLOYMENT_TAPROOT].bit = 2;
        consensus.vDeployments[Consensus::DEPLOYMENT_TAPROOT].nStartTime = Consensus::BIP9Deployment::NEVER_ACTIVE;
        consensus.vDeployments[Consensus::DEPLOYMENT_TAPROOT].nTimeout = Consensus::BIP9Deployment::NO_TIMEOUT;
        consensus.vDeployments[Consensus::DEPLOYMENT_TAPROOT].min_activation_height = 0; // No activation delay

        // message start is defined as the first 4 bytes of the sha256d of the block script
        CHashWriter h(SER_DISK, 0);
        h << consensus.signet_challenge;
        uint256 hash = h.GetHash();
        memcpy(pchMessageStart, hash.begin(), 4);

        nDefaultPort = 38333;
        nPruneAfterHeight = 1000;

        genesis = CreateGenesisBlock(1598918400, 52613770, 0x1e0377ae, 1, 50 * COIN);
        consensus.hashGenesisBlock = genesis.GetHash();
        assert(consensus.hashGenesisBlock == uint256S("0x00000008819873e925422c1ff0f99f7cc9bbb232af63a077a480a3633bee1ef6"));
        assert(genesis.hashMerkleRoot == uint256S("0x4a5e1e4baab89f3a32518a88c31bc87f618f76673e2cc77ab2127b7afdeda33b"));

        vFixedSeeds.clear();

        base58Prefixes[PUBKEY_ADDRESS] = std::vector<unsigned char>(1,111);
        base58Prefixes[SCRIPT_ADDRESS] = std::vector<unsigned char>(1,196);
        base58Prefixes[SECRET_KEY] =     std::vector<unsigned char>(1,239);
        base58Prefixes[EXT_PUBLIC_KEY] = {0x04, 0x35, 0x87, 0xCF};
        base58Prefixes[EXT_SECRET_KEY] = {0x04, 0x35, 0x83, 0x94};

        bech32_hrp = "tb";

        fDefaultConsistencyChecks = false;
        fRequireStandard = true;
        m_is_test_chain = true;
        m_is_mockable_chain = false;
    }
};

/**
 * Regression test: intended for private networks only. Has minimal difficulty to ensure that
 * blocks can be found instantly.
 */
class CRegTestParams : public CChainParams {
public:
    explicit CRegTestParams(const ArgsManager& args) {
        strNetworkID =  CBaseChainParams::REGTEST;
        consensus.signet_blocks = false;
        consensus.signet_challenge.clear();
        consensus.nSubsidyHalvingInterval = 150;
<<<<<<< HEAD

        consensus.BIP16Height = 0;
        consensus.BIP34Height = 0;
        consensus.BIP65Height = 0;
        consensus.BIP66Height = 0;
        consensus.CSVHeight = 0;
        consensus.SegwitHeight = 0;
=======
        consensus.BIP16Exception = uint256();
        consensus.BIP34Height = 2; // BIP34 activated on regtest (Block at height 1 not enforced for testing purposes)
        consensus.BIP34Hash = uint256();
        consensus.BIP65Height = 1351; // BIP65 activated on regtest (Used in functional tests)
        consensus.BIP66Height = 102; // BIP66 activated on regtest (Block at height 101 and earlier not enforced for testing purposes)
        consensus.CSVHeight = 432; // CSV activated on regtest (Used in rpc activation tests)
        consensus.SegwitHeight = 0; // SEGWIT is always activated on regtest unless overridden
>>>>>>> 0b5344b0
        consensus.MinBIP9WarningHeight = 0;

        consensus.nAuxpowChainId = 0x0001;
        consensus.nAuxpowStartHeight = 0;
        consensus.fStrictChainId = true;
        consensus.nLegacyBlocksBefore = 0;

        consensus.powLimit = uint256S("7fffffffffffffffffffffffffffffffffffffffffffffffffffffffffffffff");
        consensus.nPowTargetTimespan = 14 * 24 * 60 * 60; // two weeks
        consensus.nPowTargetSpacing = 10 * 60;
        consensus.fPowAllowMinDifficultyBlocks = true;
        consensus.fPowNoRetargeting = true;
        consensus.nRuleChangeActivationThreshold = 108; // 75% for testchains
        consensus.nMinerConfirmationWindow = 144; // Faster than normal for regtest (144 instead of 2016)

        consensus.vDeployments[Consensus::DEPLOYMENT_TESTDUMMY].bit = 28;
        consensus.vDeployments[Consensus::DEPLOYMENT_TESTDUMMY].nStartTime = 0;
        consensus.vDeployments[Consensus::DEPLOYMENT_TESTDUMMY].nTimeout = Consensus::BIP9Deployment::NO_TIMEOUT;
        consensus.vDeployments[Consensus::DEPLOYMENT_TESTDUMMY].min_activation_height = 0; // No activation delay

        // Deployment of Taproot (BIPs 340-342)
        consensus.vDeployments[Consensus::DEPLOYMENT_TAPROOT].bit = 2;
        consensus.vDeployments[Consensus::DEPLOYMENT_TAPROOT].nStartTime = Consensus::BIP9Deployment::NEVER_ACTIVE;
        consensus.vDeployments[Consensus::DEPLOYMENT_TAPROOT].nTimeout = Consensus::BIP9Deployment::NO_TIMEOUT;
        consensus.vDeployments[Consensus::DEPLOYMENT_TAPROOT].min_activation_height = 0; // No activation delay

        consensus.nMinimumChainWork = uint256{};
        consensus.defaultAssumeValid = uint256{};

        pchMessageStart[0] = 0xfa;
        pchMessageStart[1] = 0xbf;
        pchMessageStart[2] = 0xb5;
        pchMessageStart[3] = 0xda;
        nDefaultPort = 18444;
        nPruneAfterHeight = args.GetBoolArg("-fastprune", false) ? 100 : 1000;
        m_assumed_blockchain_size = 0;
        m_assumed_chain_state_size = 0;

        UpdateActivationParametersFromArgs(args);

        genesis = CreateGenesisBlock(1296688602, 2, 0x207fffff, 1, 50 * COIN);
        consensus.hashGenesisBlock = genesis.GetHash();
        assert(consensus.hashGenesisBlock == uint256S("0x0f9188f13cb7b2c71f2a335e3a4fc328bf5beb436012afca590b1a11466e2206"));
        assert(genesis.hashMerkleRoot == uint256S("0x4a5e1e4baab89f3a32518a88c31bc87f618f76673e2cc77ab2127b7afdeda33b"));

        vFixedSeeds.clear(); //!< Regtest mode doesn't have any fixed seeds.
        vSeeds.clear();
        vSeeds.emplace_back("dummySeed.invalid.");

        fDefaultConsistencyChecks = true;
        fRequireStandard = true;
        m_is_test_chain = true;
        m_is_mockable_chain = true;

        checkpointData = {
            {
                {0, uint256S("0f9188f13cb7b2c71f2a335e3a4fc328bf5beb436012afca590b1a11466e2206")},
            }
        };

        m_assumeutxo_data = MapAssumeutxo{
            {
                110,
                {AssumeutxoHash{uint256S("0x1ebbf5850204c0bdb15bf030f47c7fe91d45c44c712697e4509ba67adb01c618")}, 110},
            },
            {
                200,
                {AssumeutxoHash{uint256S("0x51c8d11d8b5c1de51543c579736e786aa2736206d1e11e627568029ce092cf62")}, 200},
            },
        };

        chainTxData = ChainTxData{
            0,
            0,
            0
        };

        base58Prefixes[PUBKEY_ADDRESS] = std::vector<unsigned char>(1,111);
        base58Prefixes[SCRIPT_ADDRESS] = std::vector<unsigned char>(1,196);
        base58Prefixes[SECRET_KEY] =     std::vector<unsigned char>(1,239);
        base58Prefixes[EXT_PUBLIC_KEY] = {0x04, 0x35, 0x87, 0xCF};
        base58Prefixes[EXT_SECRET_KEY] = {0x04, 0x35, 0x83, 0x94};

        bech32_hrp = "bcrt";
    }

    /**
     * Allows modifying the Version Bits regtest parameters.
     */
    void UpdateVersionBitsParameters(Consensus::DeploymentPos d, int64_t nStartTime, int64_t nTimeout, int min_activation_height)
    {
        consensus.vDeployments[d].nStartTime = nStartTime;
        consensus.vDeployments[d].nTimeout = nTimeout;
        consensus.vDeployments[d].min_activation_height = min_activation_height;
    }
    void UpdateActivationParametersFromArgs(const ArgsManager& args);
};

void CRegTestParams::UpdateActivationParametersFromArgs(const ArgsManager& args)
{
    if (args.IsArgSet("-segwitheight")) {
        int64_t height = args.GetArg("-segwitheight", consensus.SegwitHeight);
        if (height < 0 || height >= std::numeric_limits<int>::max()) {
            throw std::runtime_error(strprintf("Activation height %ld for segwit is out of valid range.", height));
        }
        consensus.SegwitHeight = static_cast<int>(height);
    }

    if (!args.IsArgSet("-vbparams")) return;

    for (const std::string& strDeployment : args.GetArgs("-vbparams")) {
        std::vector<std::string> vDeploymentParams;
        boost::split(vDeploymentParams, strDeployment, boost::is_any_of(":"));
        if (vDeploymentParams.size() < 3 || 4 < vDeploymentParams.size()) {
            throw std::runtime_error("Version bits parameters malformed, expecting deployment:start:end[:min_activation_height]");
        }
        int64_t nStartTime, nTimeout;
        int min_activation_height = 0;
        if (!ParseInt64(vDeploymentParams[1], &nStartTime)) {
            throw std::runtime_error(strprintf("Invalid nStartTime (%s)", vDeploymentParams[1]));
        }
        if (!ParseInt64(vDeploymentParams[2], &nTimeout)) {
            throw std::runtime_error(strprintf("Invalid nTimeout (%s)", vDeploymentParams[2]));
        }
        if (vDeploymentParams.size() >= 4 && !ParseInt32(vDeploymentParams[3], &min_activation_height)) {
            throw std::runtime_error(strprintf("Invalid min_activation_height (%s)", vDeploymentParams[3]));
        }
        bool found = false;
        for (int j=0; j < (int)Consensus::MAX_VERSION_BITS_DEPLOYMENTS; ++j) {
            if (vDeploymentParams[0] == VersionBitsDeploymentInfo[j].name) {
                UpdateVersionBitsParameters(Consensus::DeploymentPos(j), nStartTime, nTimeout, min_activation_height);
                found = true;
                LogPrintf("Setting version bits activation parameters for %s to start=%ld, timeout=%ld, min_activation_height=%d\n", vDeploymentParams[0], nStartTime, nTimeout, min_activation_height);
                break;
            }
        }
        if (!found) {
            throw std::runtime_error(strprintf("Invalid deployment (%s)", vDeploymentParams[0]));
        }
    }
}

static std::unique_ptr<const CChainParams> globalChainParams;

const CChainParams &Params() {
    assert(globalChainParams);
    return *globalChainParams;
}

std::unique_ptr<const CChainParams> CreateChainParams(const ArgsManager& args, const std::string& chain)
{
    if (chain == CBaseChainParams::MAIN) {
        return std::unique_ptr<CChainParams>(new CMainParams());
    } else if (chain == CBaseChainParams::TESTNET) {
        return std::unique_ptr<CChainParams>(new CTestNetParams());
    } else if (chain == CBaseChainParams::SIGNET) {
        return std::unique_ptr<CChainParams>(new SigNetParams(args));
    } else if (chain == CBaseChainParams::REGTEST) {
        return std::unique_ptr<CChainParams>(new CRegTestParams(args));
    }
    throw std::runtime_error(strprintf("%s: Unknown chain %s.", __func__, chain));
}

void SelectParams(const std::string& network)
{
    SelectBaseParams(network);
    globalChainParams = CreateChainParams(gArgs, network);
}<|MERGE_RESOLUTION|>--- conflicted
+++ resolved
@@ -410,7 +410,6 @@
         consensus.signet_blocks = false;
         consensus.signet_challenge.clear();
         consensus.nSubsidyHalvingInterval = 150;
-<<<<<<< HEAD
 
         consensus.BIP16Height = 0;
         consensus.BIP34Height = 0;
@@ -418,17 +417,7 @@
         consensus.BIP66Height = 0;
         consensus.CSVHeight = 0;
         consensus.SegwitHeight = 0;
-=======
-        consensus.BIP16Exception = uint256();
-        consensus.BIP34Height = 2; // BIP34 activated on regtest (Block at height 1 not enforced for testing purposes)
-        consensus.BIP34Hash = uint256();
-        consensus.BIP65Height = 1351; // BIP65 activated on regtest (Used in functional tests)
-        consensus.BIP66Height = 102; // BIP66 activated on regtest (Block at height 101 and earlier not enforced for testing purposes)
-        consensus.CSVHeight = 432; // CSV activated on regtest (Used in rpc activation tests)
-        consensus.SegwitHeight = 0; // SEGWIT is always activated on regtest unless overridden
->>>>>>> 0b5344b0
-        consensus.MinBIP9WarningHeight = 0;
-
+        
         consensus.nAuxpowChainId = 0x0001;
         consensus.nAuxpowStartHeight = 0;
         consensus.fStrictChainId = true;
